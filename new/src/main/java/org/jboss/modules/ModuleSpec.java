/*
 * JBoss, Home of Professional Open Source.
 * Copyright 2010, Red Hat Middleware LLC, and individual contributors
 * as indicated by the @author tags. See the copyright.txt file in the
 * distribution for a full listing of individual contributors.
 *
 * This is free software; you can redistribute it and/or modify it
 * under the terms of the GNU Lesser General Public License as
 * published by the Free Software Foundation; either version 2.1 of
 * the License, or (at your option) any later version.
 *
 * This software is distributed in the hope that it will be useful,
 * but WITHOUT ANY WARRANTY; without even the implied warranty of
 * MERCHANTABILITY or FITNESS FOR A PARTICULAR PURPOSE. See the GNU
 * Lesser General Public License for more details.
 *
 * You should have received a copy of the GNU Lesser General Public
 * License along with this software; if not, write to the Free
 * Software Foundation, Inc., 51 Franklin St, Fifth Floor, Boston, MA
 * 02110-1301 USA, or see the FSF site: http://www.fsf.org.
 */

package org.jboss.modules;

import java.util.ArrayList;
import java.util.EnumSet;
import java.util.List;
import java.util.Set;

/**
<<<<<<< HEAD
 *
 * @author <a href="mailto:david.lloyd@redhat.com">David M. Lloyd</a>
=======
 * Module Specification.
 *
 * @author <a href="mailto:jbailey@redhat.com">John Bailey</a>
>>>>>>> 7bcd4eb2
 */
public final class ModuleSpec {
    private final List<DependencySpec> dependencies = new ArrayList<DependencySpec>();
    private final Set<Module.Flag> moduleFlags = EnumSet.noneOf(Module.Flag.class);

    private ModuleIdentifier moduleIdentifier;
    private String mainClass;
    private ModuleContentLoader loader;

    public ModuleSpec(ModuleIdentifier moduleIdentifier) {
        this.moduleIdentifier = moduleIdentifier;
    }

    public ModuleIdentifier getIdentifier() {
        return moduleIdentifier;
    }

    public List<DependencySpec> getDependencies() {
        return dependencies;
    }

    void addDependency(final DependencySpec dependencySpec) {
        dependencies.add(dependencySpec);
    }

    public String getMainClass() {
        return mainClass;
    }

    public void setMainClass(final String mainClass) {
        this.mainClass = mainClass;
    }

    public ModuleContentLoader getContentLoader() {
        return loader;
    }

    public void setLoader(final ModuleContentLoader loader) {
        this.loader = loader;
    }

    public Set<Module.Flag> getModuleFlags() {
        return moduleFlags;
    }
}<|MERGE_RESOLUTION|>--- conflicted
+++ resolved
@@ -28,14 +28,10 @@
 import java.util.Set;
 
 /**
-<<<<<<< HEAD
- *
- * @author <a href="mailto:david.lloyd@redhat.com">David M. Lloyd</a>
-=======
  * Module Specification.
  *
  * @author <a href="mailto:jbailey@redhat.com">John Bailey</a>
->>>>>>> 7bcd4eb2
+ * @author <a href="mailto:david.lloyd@redhat.com">David M. Lloyd</a>
  */
 public final class ModuleSpec {
     private final List<DependencySpec> dependencies = new ArrayList<DependencySpec>();
