--- conflicted
+++ resolved
@@ -102,16 +102,12 @@
         if (root.getFileSystem() == FileSystems.getDefault()) {
             final String mappedName = System.mapLibraryName(name);
             for (String path : NativeLibraryResourceLoader.Identification.NATIVE_SEARCH_PATHS) {
-<<<<<<< HEAD
-                Path testFile = root.resolve(path).resolve(mappedName);
-=======
                 Path testFile;
                 try {
                     testFile = root.resolve(path).resolve(mappedName);
                 } catch (InvalidPathException ignored) {
                     return null;
                 }
->>>>>>> 9f67c828
                 if (Files.exists(testFile)) {
                     return testFile.toAbsolutePath().toString();
                 }
@@ -188,11 +184,7 @@
                     .filter(Files::isDirectory)
                     .map(dir -> {
                         final String result = root.relativize(dir).toString();
-<<<<<<< HEAD
                         final String canonical = PathUtils.toGenericSeparators(result);
-=======
-                        final String canonical = separator.equals("/") ? result : result.replace(separator, "/");
->>>>>>> 9f67c828
 
                         // JBoss modules expect folders not to end with a slash, so we have to strip it.
                         if (canonical.endsWith("/")) {
