/*
 * JBoss, Home of Professional Open Source.
 * Copyright 2014 Red Hat, Inc., and individual contributors
 * as indicated by the @author tags.
 *
 * Licensed under the Apache License, Version 2.0 (the "License");
 * you may not use this file except in compliance with the License.
 * You may obtain a copy of the License at
 *
 *     http://www.apache.org/licenses/LICENSE-2.0
 *
 * Unless required by applicable law or agreed to in writing, software
 * distributed under the License is distributed on an "AS IS" BASIS,
 * WITHOUT WARRANTIES OR CONDITIONS OF ANY KIND, either express or implied.
 * See the License for the specific language governing permissions and
 * limitations under the License.
 */

package org.jboss.modules;

import java.io.ByteArrayOutputStream;
import java.io.File;
<<<<<<< HEAD
import java.io.FileOutputStream;
=======
>>>>>>> 516a2fe0
import java.io.IOException;
import java.io.InputStream;
import java.net.MalformedURLException;
import java.net.URI;
import java.net.URISyntaxException;
import java.net.URL;
import java.net.URLStreamHandler;
import java.security.CodeSigner;
import java.security.CodeSource;
import java.security.PrivilegedActionException;
import java.util.ArrayList;
import java.util.Arrays;
import java.util.Collection;
import java.util.Enumeration;
import java.util.HashMap;
import java.util.HashSet;
import java.util.Iterator;
import java.util.List;
import java.util.Map;
import java.util.NoSuchElementException;
<<<<<<< HEAD
import java.util.TreeSet;
=======
>>>>>>> 516a2fe0
import java.util.jar.JarEntry;
import java.util.jar.JarFile;
import java.util.jar.Manifest;
import java.util.zip.ZipEntry;
import java.util.zip.ZipOutputStream;

import static java.security.AccessController.doPrivileged;

import static java.security.AccessController.doPrivileged;

/**
 *
 * @author <a href="mailto:david.lloyd@redhat.com">David M. Lloyd</a>
 * @author Thomas.Diesler@jboss.com
 * @author <a href="mailto:ropalka@redhat.com">Richard Opalka</a>
 */
final class JarFileResourceLoader extends AbstractResourceLoader implements IterableResourceLoader {
<<<<<<< HEAD
    private static final String INDEX_FILE = "META-INF/PATHS.LIST";

=======
>>>>>>> 516a2fe0
    private final JarFile jarFile;
    private final String rootName;
    private final URL rootUrl;
    private final String relativePath;
    private final File fileOfJar;
    private volatile List<String> directory;

    // protected by {@code this}
    private final Map<CodeSigners, CodeSource> codeSources = new HashMap<>();

    JarFileResourceLoader(final String rootName, final JarFile jarFile) {
        this(rootName, jarFile, null);
    }

    JarFileResourceLoader(final String rootName, final JarFile jarFile, final String relativePath) {
        if (jarFile == null) {
            throw new IllegalArgumentException("jarFile is null");
        }
        if (rootName == null) {
            throw new IllegalArgumentException("rootName is null");
        }
        fileOfJar = new File(jarFile.getName());
        this.jarFile = jarFile;
        this.rootName = rootName;
        String realPath = relativePath == null ? null : PathUtils.canonicalize(relativePath);
        if (realPath != null && realPath.endsWith("/")) realPath = realPath.substring(0, realPath.length() - 1);
        this.relativePath = realPath;
        try {
            rootUrl = getJarURI(fileOfJar.toURI(), realPath).toURL();
        } catch (URISyntaxException e) {
            throw new IllegalArgumentException("Invalid root file specified", e);
        } catch (MalformedURLException e) {
            throw new IllegalArgumentException("Invalid root file specified", e);
        }
    }

    private static URI getJarURI(final URI original, final String nestedPath) throws URISyntaxException {
        final StringBuilder b = new StringBuilder();
        b.append("file:");
        assert original.getScheme().equals("file");
        final String path = original.getPath();
        assert path != null;
        final String host = original.getHost();
        if (host != null) {
            final String userInfo = original.getRawUserInfo();
            b.append("//");
            if (userInfo != null) {
                b.append(userInfo).append('@');
            }
            b.append(host);
        }
        b.append(path).append("!/");
        if (nestedPath != null) {
            b.append(nestedPath);
        }
        return new URI("jar", b.toString(), null);
    }

    public String getRootName() {
        return rootName;
    }

    public synchronized ClassSpec getClassSpec(final String fileName) throws IOException {
        final ClassSpec spec = new ClassSpec();
        final JarEntry entry = getJarEntry(fileName);
        if (entry == null) {
            // no such entry
            return null;
        }
        final long size = entry.getSize();
        try (final InputStream is = jarFile.getInputStream(entry)) {
            if (size == -1) {
                // size unknown
                final ByteArrayOutputStream baos = new ByteArrayOutputStream();
                final byte[] buf = new byte[16384];
                int res;
                while ((res = is.read(buf)) > 0) {
                    baos.write(buf, 0, res);
                }
                // done
                CodeSource codeSource = createCodeSource(entry);
                baos.close();
                is.close();
                spec.setBytes(baos.toByteArray());
                spec.setCodeSource(codeSource);
                return spec;
            } else if (size <= (long) Integer.MAX_VALUE) {
                final int castSize = (int) size;
                byte[] bytes = new byte[castSize];
                int a = 0, res;
                while ((res = is.read(bytes, a, castSize - a)) > 0) {
                    a += res;
                }
                // consume remainder so that cert check doesn't fail in case of wonky JARs
                while (is.read() != -1) {
                    //
                }
                // done
                CodeSource codeSource = createCodeSource(entry);
                is.close();
                spec.setBytes(bytes);
                spec.setCodeSource(codeSource);
                return spec;
            } else {
                throw new IOException("Resource is too large to be a valid class file");
            }
        }
    }

    // this MUST only be called after the input stream is fully read (see MODULES-201)
    private CodeSource createCodeSource(final JarEntry entry) {
        final CodeSigner[] entryCodeSigners = entry.getCodeSigners();
        final CodeSigners codeSigners = entryCodeSigners == null || entryCodeSigners.length == 0 ? EMPTY_CODE_SIGNERS : new CodeSigners(entryCodeSigners);
        CodeSource codeSource = codeSources.get(codeSigners);
        if (codeSource == null) {
            codeSources.put(codeSigners, codeSource = new CodeSource(rootUrl, entryCodeSigners));
        }
        return codeSource;
    }

    private JarEntry getJarEntry(final String fileName) {
        return relativePath == null ? jarFile.getJarEntry(fileName) : jarFile.getJarEntry(relativePath + "/" + fileName);
    }

    public PackageSpec getPackageSpec(final String name) throws IOException {
        final Manifest manifest;
        if (relativePath == null) {
            manifest = jarFile.getManifest();
        } else {
            JarEntry jarEntry = getJarEntry("META-INF/MANIFEST.MF");
            if (jarEntry == null) {
                manifest = null;
            } else {
                try (final InputStream inputStream = jarFile.getInputStream(jarEntry)) {
                    manifest = new Manifest(inputStream);
                }
            }
        }
        return getPackageSpec(name, manifest, rootUrl);
    }

    public String getLibrary(final String name) {
        // JARs cannot have libraries in them
        return null;
    }

    public Resource getResource(String name) {
        try {
            final JarFile jarFile = this.jarFile;
            name = PathUtils.canonicalize(PathUtils.relativize(name));
            final JarEntry entry = getJarEntry(name);
            if (entry == null) {
                return null;
            }
            final URI uri;
            try {
                File absoluteFile = new File(jarFile.getName()).getAbsoluteFile();
                String path = absoluteFile.getPath();
                path = PathUtils.canonicalize(path);
                if (File.separatorChar != '/') {
                    // optimizes away on platforms with /
                    path = path.replace(File.separatorChar, '/');
                }
                if (PathUtils.isRelative(path)) {
                    // should not be possible, but the JDK thinks this might happen sometimes..?
                    path = "/" + path;
                }
                if (path.startsWith("//")) {
                    // UNC path URIs have loads of leading slashes
                    path = "//" + path;
                }
                uri = new URI("file", null, path, null);
            } catch (URISyntaxException x) {
                throw new IllegalStateException(x);
            }
            final URL url = new URL(null, getJarURI(uri, entry.getName()).toString(), (URLStreamHandler) null);
            try {
                doPrivileged(new GetURLConnectionAction(url));
            } catch (PrivilegedActionException e) {
                // ignored; the user might not even ask for the URL
            }
            return new JarEntryResource(jarFile, entry.getName(), relativePath, url);
        } catch (MalformedURLException e) {
            // must be invalid...?  (todo: check this out)
            return null;
        } catch (URISyntaxException e) {
            // must be invalid...?  (todo: check this out)
            return null;
        }
    }

    public Iterator<Resource> iterateResources(String startPath, final boolean recursive) {
        if (relativePath != null) startPath = startPath.equals("") ? relativePath : relativePath + "/" + startPath;
        final String startName = PathUtils.canonicalize(PathUtils.relativize(startPath));
        List<String> directory = this.directory;
        if (directory == null) {
            synchronized (jarFile) {
                directory = this.directory;
                if (directory == null) {
                    directory = new ArrayList<>();
                    final Enumeration<JarEntry> entries = jarFile.entries();
                    while (entries.hasMoreElements()) {
                        final JarEntry jarEntry = entries.nextElement();
                        if (! jarEntry.isDirectory()) {
                            directory.add(jarEntry.getName());
                        }
                    }
                    this.directory = directory;
                }
            }
        }
        final Iterator<String> iterator = directory.iterator();
        return new Iterator<Resource>() {
            private Resource next;

            public boolean hasNext() {
                while (next == null) {
                    if (! iterator.hasNext()) {
                        return false;
                    }
                    final String name = iterator.next();
                    if ((recursive ? PathUtils.isChild(startName, name) : PathUtils.isDirectChild(startName, name))) {
                        try {
                            next = new JarEntryResource(jarFile, name, relativePath, getJarURI(new File(jarFile.getName()).toURI(), name).toURL());
                        } catch (Exception ignored) {
                        }
                    }
                }
                return true;
            }

            public Resource next() {
                if (! hasNext()) {
                    throw new NoSuchElementException();
                }
                try {
                    return next;
                } finally {
                    next = null;
                }
            }

            public void remove() {
                throw new UnsupportedOperationException();
            }
        };
    }

    public Collection<String> getPaths() {
        final Collection<String> index = new HashSet<String>();
        index.add("");
<<<<<<< HEAD
        String relativePath = this.relativePath;
        // First check for an external index
        final JarFile jarFile = this.jarFile;
        // Next check for an internal index
        JarEntry listEntry = jarFile.getJarEntry(INDEX_FILE);
        if (listEntry != null) {
            try {
                return readIndex(jarFile.getInputStream(listEntry), index, relativePath);
=======
        extractJarPaths(jarFile, relativePath, index);
        return index;
    }

    @Override
    public void close() {
        try {
            super.close();
        } finally {
            try {
                jarFile.close();
>>>>>>> 516a2fe0
            } catch (IOException e) {
                // ignored
            }
        }
<<<<<<< HEAD
        // Next just read the JAR
        extractJarPaths(jarFile, relativePath, index);
        return index;
    }

    @Override
    public void close() {
        try {
            super.close();
        } finally {
            try {
                jarFile.close();
            } catch (IOException e) {
                // ignored
            }
        }
=======
>>>>>>> 516a2fe0
    }

    public URI getLocation() {
        try {
            return getJarURI(fileOfJar.toURI(), "");
        } catch (URISyntaxException e) {
            return null;
        }
    }

    public ResourceLoader createSubloader(final String relativePath, final String rootName) {
        final String ourRelativePath = this.relativePath;
        final String fixedPath = PathUtils.relativize(PathUtils.canonicalize(relativePath));
        return new JarFileResourceLoader(rootName, jarFile, ourRelativePath == null ? fixedPath : ourRelativePath + "/" + fixedPath);
    }

<<<<<<< HEAD
    static void extractJarPaths(final JarFile jarFile, String relativePath,
            final Collection<String> index) {
=======
    static void extractJarPaths(final JarFile jarFile, String relativePath, final Collection<String> index) {
>>>>>>> 516a2fe0
        index.add("");
        final Enumeration<JarEntry> entries = jarFile.entries();
        while (entries.hasMoreElements()) {
            final JarEntry jarEntry = entries.nextElement();
            final String name = jarEntry.getName();
            final int idx = name.lastIndexOf('/');
            if (idx == -1) continue;
            final String path = name.substring(0, idx);
            if (path.length() == 0 || path.endsWith("/")) {
                // invalid name, just skip...
                continue;
            }
            if (relativePath == null) {
                index.add(path);
            } else {
                if (path.startsWith(relativePath + "/")) {
                    index.add(path.substring(relativePath.length() + 1));
                }
<<<<<<< HEAD
            }
        }
    }

    static void writeExternalIndex(final File indexFile,
            final Collection<String> index) {
        // Now try to write it
        boolean ok = false;
        try {
            try (final BufferedWriter writer = new BufferedWriter(new OutputStreamWriter(new FileOutputStream(indexFile)))) {
                for (String name : index) {
                    writer.write(name);
                    writer.write('\n');
                }
                writer.close();
                ok = true;
=======
>>>>>>> 516a2fe0
            }
        }
    }

<<<<<<< HEAD
    static Collection<String> readIndex(final InputStream stream, final Collection<String> index, final String relativePath) throws IOException {
        final BufferedReader r = new BufferedReader(new InputStreamReader(stream));
        try {
            String s;
            while ((s = r.readLine()) != null) {
                String name = s.trim();
                if (relativePath == null) {
                    index.add(name);
                } else {
                    if (name.startsWith(relativePath + "/")) {
                        index.add(name.substring(relativePath.length() + 1));
                    }
                }
            }
            return index;
        } finally {
            // if exception is thrown, undo index creation
            r.close();
        }
    }

    static void addInternalIndex(File file, boolean modify) throws IOException {
        try (final JarFile oldJarFile = JDKSpecific.getJarFile(file, false)) {
            final Collection<String> index = new TreeSet<String>();
            final File outputFile;

            outputFile = new File(file.getAbsolutePath().replace(".jar", "-indexed.jar"));

            try (final ZipOutputStream zo = new ZipOutputStream(new FileOutputStream(outputFile))) {
                Enumeration<JarEntry> entries = oldJarFile.entries();
                while (entries.hasMoreElements()) {
                    final JarEntry entry = entries.nextElement();

                    // copy data, unless we're replacing the index
                    if (!entry.getName().equals(INDEX_FILE)) {
                        final JarEntry clone = (JarEntry) entry.clone();
                        // Compression level and format can vary across implementations
                        if (clone.getMethod() != ZipEntry.STORED)
                            clone.setCompressedSize(-1);
                        zo.putNextEntry(clone);
                        Utils.copy(oldJarFile.getInputStream(entry), zo);
                    }

                    // add to the index
                    final String name = entry.getName();
                    final int idx = name.lastIndexOf('/');
                    if (idx == -1) continue;
                    final String path = name.substring(0, idx);
                    if (path.length() == 0 || path.endsWith("/")) {
                        // invalid name, just skip...
                        continue;
                    }
                    index.add(path);
                }

                // write index
                zo.putNextEntry(new ZipEntry(INDEX_FILE));
                try (final BufferedWriter writer = new BufferedWriter(new OutputStreamWriter(zo))) {
                    for (final String name : index) {
                        writer.write(name);
                        writer.write('\n');
                    }
                }
                zo.close();
                oldJarFile.close();

                if (modify) {
                    file.delete();
                    if (!outputFile.renameTo(file)) {
                        throw new IOException("failed to rename " + outputFile.getAbsolutePath() + " to " + file.getAbsolutePath());
                    }
                }
            }
        }
    }

=======
>>>>>>> 516a2fe0
    private static final CodeSigners EMPTY_CODE_SIGNERS = new CodeSigners(new CodeSigner[0]);

    static final class CodeSigners {

        private final CodeSigner[] codeSigners;
        private final int hashCode;

        CodeSigners(final CodeSigner[] codeSigners) {
            this.codeSigners = codeSigners;
            hashCode = Arrays.hashCode(codeSigners);
        }

        public boolean equals(final Object obj) {
            return obj instanceof CodeSigners && equals((CodeSigners) obj);
        }

        private boolean equals(final CodeSigners other) {
            return Arrays.equals(codeSigners, other.codeSigners);
        }

        public int hashCode() {
            return hashCode;
        }
    }
}<|MERGE_RESOLUTION|>--- conflicted
+++ resolved
@@ -20,10 +20,6 @@
 
 import java.io.ByteArrayOutputStream;
 import java.io.File;
-<<<<<<< HEAD
-import java.io.FileOutputStream;
-=======
->>>>>>> 516a2fe0
 import java.io.IOException;
 import java.io.InputStream;
 import java.net.MalformedURLException;
@@ -44,17 +40,9 @@
 import java.util.List;
 import java.util.Map;
 import java.util.NoSuchElementException;
-<<<<<<< HEAD
-import java.util.TreeSet;
-=======
->>>>>>> 516a2fe0
 import java.util.jar.JarEntry;
 import java.util.jar.JarFile;
 import java.util.jar.Manifest;
-import java.util.zip.ZipEntry;
-import java.util.zip.ZipOutputStream;
-
-import static java.security.AccessController.doPrivileged;
 
 import static java.security.AccessController.doPrivileged;
 
@@ -65,11 +53,6 @@
  * @author <a href="mailto:ropalka@redhat.com">Richard Opalka</a>
  */
 final class JarFileResourceLoader extends AbstractResourceLoader implements IterableResourceLoader {
-<<<<<<< HEAD
-    private static final String INDEX_FILE = "META-INF/PATHS.LIST";
-
-=======
->>>>>>> 516a2fe0
     private final JarFile jarFile;
     private final String rootName;
     private final URL rootUrl;
@@ -321,34 +304,6 @@
     public Collection<String> getPaths() {
         final Collection<String> index = new HashSet<String>();
         index.add("");
-<<<<<<< HEAD
-        String relativePath = this.relativePath;
-        // First check for an external index
-        final JarFile jarFile = this.jarFile;
-        // Next check for an internal index
-        JarEntry listEntry = jarFile.getJarEntry(INDEX_FILE);
-        if (listEntry != null) {
-            try {
-                return readIndex(jarFile.getInputStream(listEntry), index, relativePath);
-=======
-        extractJarPaths(jarFile, relativePath, index);
-        return index;
-    }
-
-    @Override
-    public void close() {
-        try {
-            super.close();
-        } finally {
-            try {
-                jarFile.close();
->>>>>>> 516a2fe0
-            } catch (IOException e) {
-                // ignored
-            }
-        }
-<<<<<<< HEAD
-        // Next just read the JAR
         extractJarPaths(jarFile, relativePath, index);
         return index;
     }
@@ -364,8 +319,6 @@
                 // ignored
             }
         }
-=======
->>>>>>> 516a2fe0
     }
 
     public URI getLocation() {
@@ -382,12 +335,7 @@
         return new JarFileResourceLoader(rootName, jarFile, ourRelativePath == null ? fixedPath : ourRelativePath + "/" + fixedPath);
     }
 
-<<<<<<< HEAD
-    static void extractJarPaths(final JarFile jarFile, String relativePath,
-            final Collection<String> index) {
-=======
     static void extractJarPaths(final JarFile jarFile, String relativePath, final Collection<String> index) {
->>>>>>> 516a2fe0
         index.add("");
         final Enumeration<JarEntry> entries = jarFile.entries();
         while (entries.hasMoreElements()) {
@@ -406,108 +354,10 @@
                 if (path.startsWith(relativePath + "/")) {
                     index.add(path.substring(relativePath.length() + 1));
                 }
-<<<<<<< HEAD
-            }
-        }
-    }
-
-    static void writeExternalIndex(final File indexFile,
-            final Collection<String> index) {
-        // Now try to write it
-        boolean ok = false;
-        try {
-            try (final BufferedWriter writer = new BufferedWriter(new OutputStreamWriter(new FileOutputStream(indexFile)))) {
-                for (String name : index) {
-                    writer.write(name);
-                    writer.write('\n');
-                }
-                writer.close();
-                ok = true;
-=======
->>>>>>> 516a2fe0
-            }
-        }
-    }
-
-<<<<<<< HEAD
-    static Collection<String> readIndex(final InputStream stream, final Collection<String> index, final String relativePath) throws IOException {
-        final BufferedReader r = new BufferedReader(new InputStreamReader(stream));
-        try {
-            String s;
-            while ((s = r.readLine()) != null) {
-                String name = s.trim();
-                if (relativePath == null) {
-                    index.add(name);
-                } else {
-                    if (name.startsWith(relativePath + "/")) {
-                        index.add(name.substring(relativePath.length() + 1));
-                    }
-                }
-            }
-            return index;
-        } finally {
-            // if exception is thrown, undo index creation
-            r.close();
-        }
-    }
-
-    static void addInternalIndex(File file, boolean modify) throws IOException {
-        try (final JarFile oldJarFile = JDKSpecific.getJarFile(file, false)) {
-            final Collection<String> index = new TreeSet<String>();
-            final File outputFile;
-
-            outputFile = new File(file.getAbsolutePath().replace(".jar", "-indexed.jar"));
-
-            try (final ZipOutputStream zo = new ZipOutputStream(new FileOutputStream(outputFile))) {
-                Enumeration<JarEntry> entries = oldJarFile.entries();
-                while (entries.hasMoreElements()) {
-                    final JarEntry entry = entries.nextElement();
-
-                    // copy data, unless we're replacing the index
-                    if (!entry.getName().equals(INDEX_FILE)) {
-                        final JarEntry clone = (JarEntry) entry.clone();
-                        // Compression level and format can vary across implementations
-                        if (clone.getMethod() != ZipEntry.STORED)
-                            clone.setCompressedSize(-1);
-                        zo.putNextEntry(clone);
-                        Utils.copy(oldJarFile.getInputStream(entry), zo);
-                    }
-
-                    // add to the index
-                    final String name = entry.getName();
-                    final int idx = name.lastIndexOf('/');
-                    if (idx == -1) continue;
-                    final String path = name.substring(0, idx);
-                    if (path.length() == 0 || path.endsWith("/")) {
-                        // invalid name, just skip...
-                        continue;
-                    }
-                    index.add(path);
-                }
-
-                // write index
-                zo.putNextEntry(new ZipEntry(INDEX_FILE));
-                try (final BufferedWriter writer = new BufferedWriter(new OutputStreamWriter(zo))) {
-                    for (final String name : index) {
-                        writer.write(name);
-                        writer.write('\n');
-                    }
-                }
-                zo.close();
-                oldJarFile.close();
-
-                if (modify) {
-                    file.delete();
-                    if (!outputFile.renameTo(file)) {
-                        throw new IOException("failed to rename " + outputFile.getAbsolutePath() + " to " + file.getAbsolutePath());
-                    }
-                }
-            }
-        }
-    }
-
-=======
->>>>>>> 516a2fe0
+            }
+        }
+    }
+
     private static final CodeSigners EMPTY_CODE_SIGNERS = new CodeSigners(new CodeSigner[0]);
 
     static final class CodeSigners {
