--- conflicted
+++ resolved
@@ -45,10 +45,7 @@
 import java.util.ServiceLoader;
 import java.util.Set;
 import java.util.concurrent.atomic.AtomicReference;
-<<<<<<< HEAD
-=======
 import java.util.function.Predicate;
->>>>>>> 516a2fe0
 
 import org.jboss.modules._private.ModulesPrivateAccess;
 import org.jboss.modules.filter.ClassFilter;
@@ -344,7 +341,6 @@
                 Class.forName(className, true, moduleClassLoader);
             } catch (Throwable t) {
                 throw new InvocationTargetException(t, "Failed to initialize main class '" + className + "'");
-<<<<<<< HEAD
             }
             final MethodHandles.Lookup lookup = MethodHandles.lookup();
             final MethodHandle methodHandle;
@@ -353,16 +349,6 @@
             } catch (IllegalAccessException e) {
                 throw new NoSuchMethodException("The main method is not public");
             }
-=======
-            }
-            final MethodHandles.Lookup lookup = MethodHandles.lookup();
-            final MethodHandle methodHandle;
-            try {
-                methodHandle = lookup.findStatic(mainClass, "main", MAIN_METHOD_TYPE);
-            } catch (IllegalAccessException e) {
-                throw new NoSuchMethodException("The main method is not public");
-            }
->>>>>>> 516a2fe0
             try {
                 methodHandle.invokeExact(args);
             } catch (Throwable throwable) {
@@ -562,8 +548,6 @@
         return Utils.JDK_MODULE_LOADER;
     }
 
-<<<<<<< HEAD
-=======
     /**
      * Returns an iterable of available and filtered providers of given type.
      *
@@ -585,7 +569,6 @@
         return JDKSpecific.findServices(type, filter, loader);
     }
 
->>>>>>> 516a2fe0
     static void initBootModuleLoader(ModuleLoader loader) {
         BOOT_MODULE_LOADER.set(loader);
     }
@@ -651,7 +634,6 @@
      */
     public static Module getCallerModule() {
         return forClass(JDKSpecific.getCallingUserClass());
-<<<<<<< HEAD
     }
 
     /**
@@ -681,37 +663,6 @@
     /**
      * Load a class from a module in the system module loader.
      *
-=======
-    }
-
-    /**
-     * Get the module with the given identifier from the module loader used by this module.
-     *
-     * @param identifier the module identifier
-     * @return the module
-     * @throws ModuleLoadException if an error occurs
-     * @deprecated Use {@link #getModule(String)} instead.
-     */
-    @Deprecated
-    public Module getModule(final ModuleIdentifier identifier) throws ModuleLoadException {
-        return getModule(identifier.toString());
-    }
-
-    /**
-     * Get the module with the given identifier from the module loader used by this module.
-     *
-     * @param name the module name
-     * @return the module
-     * @throws ModuleLoadException if an error occurs
-     */
-    public Module getModule(final String name) throws ModuleLoadException {
-        return moduleLoader.loadModule(name);
-    }
-
-    /**
-     * Load a class from a module in the system module loader.
-     *
->>>>>>> 516a2fe0
      * @see #getBootModuleLoader()
      *
      * @param moduleIdentifier the identifier of the module from which the class
@@ -847,7 +798,6 @@
                 final URL url = iterator.next().getURL();
                 if (jaxpResource != null) log.jaxpResourceLoaded(url, this);
                 return url;
-<<<<<<< HEAD
             }
         }
         if (jaxpResource != null) {
@@ -898,58 +848,6 @@
             }
         }
         if (jaxpResource != null) {
-=======
-            }
-        }
-        if (jaxpResource != null) {
-            final URL url = jaxpResource.getURL();
-            log.jaxpResourceLoaded(url, this);
-            return url;
-        }
-        return null;
-    }
-
-    /**
-     * Load a resource from a local loader.
-     *
-     * @param name the resource name
-     * @return the resource stream, or {@code null} if not found
-     */
-    InputStream getResourceAsStream(final String name) throws IOException {
-        final String canonPath = PathUtils.canonicalize(name);
-        for (String s : Module.systemPaths) {
-            if (canonPath.startsWith(s)) {
-                return moduleClassLoader.getResourceAsStream(canonPath);
-            }
-        }
-        log.trace("Attempting to find resource %s in %s", canonPath, this);
-        final String path = pathOf(canonPath);
-        final URLConnectionResource jaxpResource = ModuleClassLoader.jaxpImplResources.get(canonPath);
-        final Map<String, List<LocalLoader>> paths = getPathsUnchecked();
-        final List<LocalLoader> loaders = paths.get(path);
-        if (loaders != null) {
-            for (LocalLoader loader : loaders) {
-                final List<Resource> resourceList = loader.loadResourceLocal(canonPath);
-                final Iterator<Resource> iterator = resourceList.iterator();
-                if (iterator.hasNext()) {
-                    final Resource resource = iterator.next();
-                    if (jaxpResource != null) log.jaxpResourceLoaded(resource.getURL(), this);
-                    return resource.openStream();
-                }
-            }
-        }
-        final LocalLoader fallbackLoader = this.fallbackLoader;
-        if (fallbackLoader != null) {
-            final List<Resource> resourceList = fallbackLoader.loadResourceLocal(canonPath);
-            final Iterator<Resource> iterator = resourceList.iterator();
-            if (iterator.hasNext()) {
-                final Resource resource = iterator.next();
-                if (jaxpResource != null) log.jaxpResourceLoaded(resource.getURL(), this);
-                return resource.openStream();
-            }
-        }
-        if (jaxpResource != null) {
->>>>>>> 516a2fe0
             log.jaxpResourceLoaded(jaxpResource.getURL(), this);
             return jaxpResource.openStream();
         }
