--- conflicted
+++ resolved
@@ -26,15 +26,10 @@
 import java.io.InputStream;
 import java.io.InputStreamReader;
 import java.io.PrintWriter;
-<<<<<<< HEAD
-import java.lang.management.ManagementFactory;
-import java.lang.reflect.InvocationTargetException;
-=======
 import java.lang.instrument.Instrumentation;
 import java.lang.management.ManagementFactory;
 import java.lang.reflect.InvocationTargetException;
 import java.lang.reflect.Method;
->>>>>>> 516a2fe0
 import java.nio.charset.StandardCharsets;
 import java.nio.file.Path;
 import java.nio.file.Paths;
@@ -54,11 +49,8 @@
 import java.util.ServiceLoader;
 import java.util.logging.LogManager;
 
-<<<<<<< HEAD
-=======
 import java.util.jar.Attributes;
 import java.util.jar.Manifest;
->>>>>>> 516a2fe0
 import java.util.prefs.Preferences;
 import java.util.regex.Matcher;
 import java.util.regex.Pattern;
@@ -85,11 +77,8 @@
     }
 
     private static final String[] NO_STRINGS = new String[0];
-<<<<<<< HEAD
-=======
 
     static volatile Instrumentation instrumentation;
->>>>>>> 516a2fe0
 
     private Main() {
     }
@@ -99,10 +88,6 @@
         System.out.println("       java [-jvmoptions...] -jar " + getJarName() + ".jar [-options...] -jar <jar-name> [args...]");
         System.out.println("       java [-jvmoptions...] -jar " + getJarName() + ".jar [-options...] -cp <class-path> <class-name> [args...]");
         System.out.println("       java [-jvmoptions...] -jar " + getJarName() + ".jar [-options...] -class <class-name> [args...]");
-<<<<<<< HEAD
-        System.out.println("       java [-jvmoptions...] -jar " + getJarName() + ".jar -addindex [-modify] <jar-name> ");
-=======
->>>>>>> 516a2fe0
         System.out.println("where <module-spec> is a valid module specification string");
         System.out.println("and options include:");
         System.out.println("    -help         Display this message");
@@ -120,11 +105,8 @@
         System.out.println("    -debuglog     Enable debug mode output to System.out during bootstrap before any logging manager is installed");
         System.out.println("    -jar          Specify that the final argument is the name of a");
         System.out.println("                  JAR file to run as a module; not compatible with -class");
-<<<<<<< HEAD
-=======
         System.out.println("    -javaagent:agent.jar");
         System.out.println("                  Add a Java agent that can load modules");
->>>>>>> 516a2fe0
         System.out.println("    -jaxpmodule <module-spec>");
         System.out.println("                  The default JAXP implementation to use of the JDK");
         System.out.println("    -secmgr       Run with a security manager installed; not compatible with -secmgrmodule");
@@ -132,12 +114,6 @@
         System.out.println("                  Run with a security manager module; not compatible with -secmgr");
         System.out.println("    -add-provider <module-name>[/<class-name>]");
         System.out.println("                  Add a security provider of the given module and class (can be given more than once)");
-<<<<<<< HEAD
-        System.out.println("    -addindex     Specify that the final argument is a");
-        System.out.println("                  jar to create an index for");
-        System.out.println("    -modify       Modify the indexes jar in-place");
-=======
->>>>>>> 516a2fe0
         System.out.println("    -version      Print version and exit\n");
     }
 
@@ -162,14 +138,8 @@
         String jaxpModuleName = null;
         boolean defaultSecMgr = false;
         String secMgrModule = null;
-<<<<<<< HEAD
-        boolean addIndex = false;
-        boolean modifyInPlace = false;
-        boolean debuglog = false;
-=======
         boolean debuglog = false;
         final List<String> agentJars = new ArrayList<>();
->>>>>>> 516a2fe0
         final List<String> addedProviders = new ArrayList<>();
         for (int i = 0; i < argsLen; i++) {
             final String arg = args[i];
@@ -182,10 +152,6 @@
                     } else if ("-help".equals(arg)) {
                         usage();
                         return;
-                    } else if ("-addindex".equals(arg)) {
-                        addIndex = true;
-                    } else if ("-modify".equals(arg)) {
-                        modifyInPlace = true;
                     } else if ("-modulepath".equals(arg) || "-mp".equals(arg)) {
                         if (modulePath != null) {
                             System.err.println("Module path may only be specified once");
@@ -217,10 +183,7 @@
                     } else if ("-debuglog".equals(arg)) {
                         debuglog = true;
                     } else if ("-jaxpmodule".equals(arg)) {
-<<<<<<< HEAD
-=======
                         System.err.println("WARNING: -jaxpmodule is deprecated and may be removed in a future release");
->>>>>>> 516a2fe0
                         jaxpModuleName = args[++i];
                     } else if ("-jar".equals(arg)) {
                         if (jar) {
@@ -284,12 +247,6 @@
                             System.exit(1);
                         }
                         classDefined = true;
-<<<<<<< HEAD
-                    } else if ("-logmodule".equals(arg)) {
-                        System.err.println("WARNING: -logmodule is deprecated. Please use the system property 'java.util.logging.manager' or the 'java.util.logging.LogManager' service loader.");
-                        i++;
-=======
->>>>>>> 516a2fe0
                     } else if ("-secmgr".equals(arg)) {
                         if (defaultSecMgr) {
                             System.err.println("-secmgr may only be specified once");
@@ -311,13 +268,9 @@
                         }
                         secMgrModule = args[++ i];
                     } else if ("-add-provider".equals(arg)) {
-<<<<<<< HEAD
-                        addedProviders.add(args[++ i]);
-=======
                         addedProviders.add(args[++i]);
                     } else if (arg.startsWith("-javaagent:")) {
                         agentJars.add(arg.substring(11));
->>>>>>> 516a2fe0
                     } else {
                         System.err.printf("Invalid option '%s'\n", arg);
                         usage();
@@ -338,75 +291,6 @@
             }
         }
 
-<<<<<<< HEAD
-        if (modifyInPlace && ! addIndex) {
-            System.err.println("-modify requires -addindex");
-            usage();
-            System.exit(1);
-        }
-
-        if (addIndex) {
-            System.err.println("WARNING: -addindex is deprecated and may be removed in a future release");
-            if (nameArgument == null) {
-                System.err.println("-addindex requires a target JAR name");
-                usage();
-                System.exit(1);
-            }
-            if (modulePath != null) {
-                System.err.println("-mp may not be used with -addindex");
-                usage();
-                System.exit(1);
-            }
-            if (jaxpModuleName != null) {
-                System.err.println("-jaxpModuleName may not be used with -addindex");
-                usage();
-                System.exit(1);
-            }
-            if (classpathDefined) {
-                System.err.println("-cp or -classpath may not be used with -addindex");
-                usage();
-                System.exit(1);
-            }
-            if (classDefined) {
-                System.err.println("-class may not be used with -addindex");
-                usage();
-                System.exit(1);
-            }
-            if (jar) {
-                System.err.println("-jar may not be used with -addindex");
-                usage();
-                System.exit(1);
-            }
-            if (deps != null) {
-                System.err.println("-deps may not be used with -addindex");
-                usage();
-                System.exit(1);
-            }
-            if (defaultSecMgr) {
-                System.err.println("-secmgr may not be used with -addindex");
-                usage();
-                System.exit(1);
-            }
-            if (secMgrModule != null) {
-                System.err.println("-secmgrmodule may not be used with -addindex");
-                usage();
-                System.exit(1);
-            }
-            if (! addedProviders.isEmpty()) {
-                System.err.println("-add-provider may not be used with -addindex");
-            }
-            if (depTree) {
-                System.err.println("-deptree may not be used with -addindex");
-                usage();
-                System.exit(1);
-            }
-
-            JarFileResourceLoader.addInternalIndex(new File(nameArgument), modifyInPlace);
-            return;
-        }
-
-=======
->>>>>>> 516a2fe0
         if (deps != null && ! classDefined && ! classpathDefined) {
             System.err.println("-deps may only be specified when -cp/-classpath or -class is in use");
             System.exit(1);
@@ -450,7 +334,6 @@
             if (classpath != null) {
                 AccessController.doPrivileged(new PropertyWriteAction("java.class.path", classpath));
                 items = classpath.split(Pattern.quote(File.pathSeparator));
-<<<<<<< HEAD
             } else {
                 items = NO_STRINGS;
             }
@@ -469,26 +352,6 @@
             } else {
                 moduleName = nameArgument;
                 className = null;
-=======
-            } else {
-                items = NO_STRINGS;
-            }
-            for (int i = 0; i < items.length; i++) {
-                items[i] = rootPath.resolve(items[i]).normalize().toString();
->>>>>>> 516a2fe0
-            }
-            loader = new DelegatingModuleLoader(environmentLoader, new ClassPathModuleFinder(environmentLoader, items, deps, nameArgument));
-            moduleName = "<classpath>";
-            className = null;
-        } else {
-            loader = environmentLoader;
-            final int idx = nameArgument.lastIndexOf('/');
-            if (idx != -1) {
-                moduleName = nameArgument.substring(0, idx);
-                className = nameArgument.substring(idx + 1);
-            } else {
-                moduleName = nameArgument;
-                className = null;
             }
         }
         Module.initBootModuleLoader(environmentLoader);
@@ -502,19 +365,6 @@
         if (moduleName == null) {
             return;
         }
-<<<<<<< HEAD
-        Module.initBootModuleLoader(environmentLoader);
-        if (jaxpModuleName != null) {
-            __JAXPRedirected.changeAll(jaxpModuleName, Module.getBootModuleLoader());
-        } else {
-            __JAXPRedirected.changeAll(moduleName, Module.getBootModuleLoader());
-        }
-
-        if (moduleName == null) {
-            return;
-        }
-=======
->>>>>>> 516a2fe0
 
         final Module module;
         try {
@@ -611,8 +461,6 @@
             }
         }
 
-<<<<<<< HEAD
-=======
         if (! agentJars.isEmpty()) {
             final Instrumentation instrumentation = Main.instrumentation;
             if (instrumentation == null) {
@@ -703,7 +551,6 @@
             }
         }
 
->>>>>>> 516a2fe0
         final String mbeanServerBuilderName = getServiceName(bootClassLoader, "javax.management.MBeanServerBuilder");
         if (mbeanServerBuilderName != null) {
             System.setProperty("javax.management.builder.initial", mbeanServerBuilderName);
