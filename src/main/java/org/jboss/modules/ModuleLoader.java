/*
 * JBoss, Home of Professional Open Source.
 * Copyright 2014 Red Hat, Inc., and individual contributors
 * as indicated by the @author tags.
 *
 * Licensed under the Apache License, Version 2.0 (the "License");
 * you may not use this file except in compliance with the License.
 * You may obtain a copy of the License at
 *
 *     http://www.apache.org/licenses/LICENSE-2.0
 *
 * Unless required by applicable law or agreed to in writing, software
 * distributed under the License is distributed on an "AS IS" BASIS,
 * WITHOUT WARRANTIES OR CONDITIONS OF ANY KIND, either express or implied.
 * See the License for the specific language governing permissions and
 * limitations under the License.
 */

package org.jboss.modules;

import static java.security.AccessController.doPrivileged;
import static org.jboss.modules.management.ObjectProperties.property;

import java.lang.management.ManagementFactory;
import java.lang.reflect.Method;
import java.lang.reflect.Modifier;
import java.lang.reflect.UndeclaredThrowableException;
<<<<<<< HEAD
import java.security.PrivilegedAction;
import java.security.PrivilegedActionException;
import java.security.PrivilegedExceptionAction;
=======
import java.net.URL;
import java.security.CodeSource;
import java.security.PrivilegedAction;
import java.security.PrivilegedActionException;
import java.security.PrivilegedExceptionAction;
import java.security.ProtectionDomain;
>>>>>>> 516a2fe0
import java.util.ArrayList;
import java.util.Arrays;
import java.util.Collection;
import java.util.Collections;
import java.util.Comparator;
import java.util.Iterator;
import java.util.LinkedHashMap;
import java.util.List;
import java.util.Map;
import java.util.NoSuchElementException;
import java.util.Set;
import java.util.SortedMap;
import java.util.TreeMap;
import java.util.concurrent.ConcurrentHashMap;
import java.util.concurrent.ConcurrentMap;
import java.util.concurrent.atomic.AtomicInteger;
import java.util.concurrent.atomic.AtomicLong;

import org.jboss.modules.log.ModuleLogger;
import org.jboss.modules.management.DependencyInfo;
import org.jboss.modules.management.ModuleInfo;
import org.jboss.modules.management.ModuleLoaderMXBean;
import org.jboss.modules.management.ObjectProperties;
import org.jboss.modules.management.ResourceLoaderInfo;
import org.jboss.modules.ref.Reaper;
import org.jboss.modules.ref.Reference;
import org.jboss.modules.ref.WeakReference;

import javax.management.MBeanServer;
import javax.management.MalformedObjectNameException;
import javax.management.ObjectName;

/**
 * A repository for modules, from which a module may be loaded by identifier.  Module loaders may additionally
 * delegate to one or more other module loaders.
 *
 * @author <a href="mailto:david.lloyd@redhat.com">David M. Lloyd</a>
 * @author <a href="mailto:jbailey@redhat.com">John Bailey</a>
 * @author <a href="mailto:ropalka@redhat.com">Richard Opalka</a>
 * @author Jason T. Greene
 *
 * @apiviz.landmark
 */
public class ModuleLoader {

    private static final RuntimePermission ML_PERM = new RuntimePermission("canCreateModuleLoader");
    private static final RuntimePermission MODULE_REDEFINE_PERM = new RuntimePermission("canRedefineModule");
    private static final RuntimePermission MODULE_REDEFINE_ANY_PERM = new RuntimePermission("canRedefineAnyModule");
    private static final RuntimePermission MODULE_UNLOAD_ANY_PERM = new RuntimePermission("canUnloadAnyModule");
    private static final RuntimePermission MODULE_ITERATE_PERM = new RuntimePermission("canIterateModules");

    private static final AtomicInteger SEQ = new AtomicInteger(1);
    private static final Class<?>[] JUST_MODULE_IDENTIFIER = { ModuleIdentifier.class };

    private static volatile MBeanReg REG_REF = new TempMBeanReg();

    /**
     * A constant representing zero module finders.
     */
    public static final ModuleFinder[] NO_FINDERS = new ModuleFinder[0];

    private final ConcurrentMap<String, FutureModule> moduleMap = new ConcurrentHashMap<>();
    private final ModuleFinder[] finders;

    private final boolean canRedefine;
    private final ModuleLoaderMXBean mxBean;

    private final AtomicLong linkTime = new AtomicLong();
    private final AtomicLong loadTime = new AtomicLong();
    private final AtomicLong classLoadTime = new AtomicLong();
    private final AtomicInteger scanCount = new AtomicInteger();
    private final AtomicInteger raceCount = new AtomicInteger();
    private final AtomicInteger classCount = new AtomicInteger();

    private final boolean overridesFindModuleByIdentifier;
    private final boolean overridesPreloadModuleByIdentifier;

    ModuleLoader(boolean canRedefine, boolean skipRegister) {
        this(canRedefine, skipRegister, NO_FINDERS);
    }

    // Bypass security check for classes in this package
    ModuleLoader(boolean canRedefine, boolean skipRegister, ModuleFinder[] finders) {
        this.canRedefine = canRedefine;
        this.finders = finders;
        mxBean = skipRegister ? null : doPrivileged(new PrivilegedAction<ModuleLoaderMXBean>() {
            public ModuleLoaderMXBean run() {
                ObjectName objectName;
                try {
                    objectName = new ObjectName("jboss.modules", ObjectProperties.properties(property("type", "ModuleLoader"), property("name", ModuleLoader.this.getClass().getSimpleName() + "-" + Integer.toString(SEQ.incrementAndGet()))));
                } catch (MalformedObjectNameException e) {
                    return null;
                }
                try {
                    MXBeanImpl mxBean = new MXBeanImpl(ModuleLoader.this, objectName);
                    REG_REF.addMBean(objectName, mxBean);
                    return mxBean;
                } catch (Throwable ignored) {
                }
                return null;
            }
        });
        // determine if the subclass overrides the crusty old find-module-by-identifier method
        boolean foundFindModule = false;
        boolean foundPreloadModule = false;
        for (Class<? extends ModuleLoader> clazz = getClass(); clazz != ModuleLoader.class; clazz = clazz.getSuperclass().asSubclass(ModuleLoader.class)) {
            for (Method method : clazz.getDeclaredMethods()) {
                if ((method.getModifiers() & (Modifier.STATIC | Modifier.PRIVATE)) == 0) {
                    if (method.getName().equals("findModule")) {
                        if (ModuleSpec.class.isAssignableFrom(method.getReturnType())) {
                            if (Arrays.equals(method.getParameterTypes(), JUST_MODULE_IDENTIFIER)) {
                                foundFindModule = true;
                                if (foundPreloadModule) break;
                            }
                        }
                    } else if (method.getName().equals("preloadModule")) {
                        if (Module.class.isAssignableFrom(method.getReturnType())) {
                            if (Arrays.equals(method.getParameterTypes(), JUST_MODULE_IDENTIFIER)) {
                                foundPreloadModule = true;
                                if (foundFindModule) break;
                            }
                        }
                    }
                }
            }
        }
        overridesFindModuleByIdentifier = foundFindModule;
        overridesPreloadModuleByIdentifier = foundPreloadModule;
    }

    /**
     * Construct a new instance.
     */
    protected ModuleLoader() {
        this(NO_FINDERS);
    }

    /**
     * Construct a new instance.
     *
     * @param finders the module finders to search, in order
     */
    public ModuleLoader(final ModuleFinder[] finders) {
        this(checkPermissions(), false, safeClone(finders));
    }

    /**
     * Construct a new instance.
     *
     * @param finder the single module finder to search (must not be {@code null})
     */
    public ModuleLoader(final ModuleFinder finder) {
        this(new ModuleFinder[] { finder });
    }

    private static ModuleFinder[] safeClone(ModuleFinder[] finders) {
        if (finders == null || finders.length == 0) {
            return NO_FINDERS;
        }
        finders = finders.clone();
        for (ModuleFinder finder : finders) {
            if (finder == null) {
                throw new IllegalArgumentException("Module finder cannot be null");
            }
        }
        return finders;
    }

    private static boolean checkPermissions() {
        SecurityManager manager = System.getSecurityManager();
        if (manager == null) {
            return true;
        }
        manager.checkPermission(ML_PERM);
        try {
            manager.checkPermission(MODULE_REDEFINE_PERM);
            return true;
        } catch (SecurityException e) {
            return false;
        }
    }

    /**
     * Get the module loader for a class.
     *
     * @param clazz the class
     *
     * @return the module loader or {@code null} if the class's class loader does not belong to a module loader.
     */
    public static ModuleLoader forClass(Class<?> clazz) {
        final Module module = Module.forClass(clazz);
        if (module == null) {
            return null;
        }
        return module.getModuleLoader();
    }

    /**
     * Get the module loader for a class loader.
     *
     * @param classLoader the class loader
     *
     * @return the module loader or {@code null} if the class loader does not belong to a module loader.
     */
    public static ModuleLoader forClassLoader(ClassLoader classLoader) {
        final Module module = Module.forClassLoader(classLoader, true);
        if (module == null) {
            return null;
        }
        return module.getModuleLoader();
    }

    /**
     * Get the string representation of this module loader.
     *
     * @return the string representation
     */
    public String toString() {
        return String.format("%s@%x for finders %s", getClass().getSimpleName(), hashCode(), Arrays.toString(finders));
    }

    /**
     * Get a string representation of the given module, used in debug output and stack traces.  This method may be
     * overridden to provide a more detailed description.  By default it returns a string consisting of the module's
     * name and version (if any).
     *
     * @param module the module to describe
     * @return the description string
     */
    public String getModuleDescription(final Module module) {
        final Version version = module.getVersion();
        return version == null ? module.getName() : module.getName() + "@" + version;
<<<<<<< HEAD
    }

    static void installMBeanServer() {
        REG_REF.installReal();
    }

    /**
=======
    }

    /**
     * Install JBoss Modules MBeans. WARNING: This method is not intended to be
     * called by application code.
     */
    public static void installMBeanServer() {
        REG_REF.installReal();
    }

    /**
>>>>>>> 516a2fe0
     * Load a module based on an identifier.  This method delegates to {@link #preloadModule(String)} and then
     * links the returned module if necessary.
     *
     * @param identifier The module identifier
     * @return The loaded Module
     * @throws ModuleLoadException if the Module can not be loaded
     * @deprecated Use {@link #loadModule(String)} instead.
     */
    @Deprecated
    public final Module loadModule(ModuleIdentifier identifier) throws ModuleLoadException {
        return loadModule(identifier.toString());
    }

    /**
     * Load a module based on an identifier.  This method delegates to {@link #preloadModule(String)} and then
     * links the returned module if necessary.
     *
     * @param name The module name
     * @return The loaded Module
     * @throws ModuleLoadException if the Module can not be loaded
     */
    public final Module loadModule(String name) throws ModuleLoadException {
        final Module module = preloadModule(name);
        if (module == null) {
            throw new ModuleNotFoundException(name);
        }
        module.relinkIfNecessary();
        return module;
    }

    /**
     * Iterate the modules which can be located via this module loader.
     *
     * @param baseIdentifier the identifier to start with, or {@code null} to iterate all modules
     * @param recursive {@code true} to find recursively nested modules, {@code false} to only find immediately nested modules
     * @return an iterator for the modules in this module finder
     * @throws SecurityException if the caller does not have permission to iterate module loaders
     * @deprecated Use {@link #iterateModules(String, boolean)} instead.
     */
    @Deprecated
    public final Iterator<ModuleIdentifier> iterateModules(final ModuleIdentifier baseIdentifier, final boolean recursive) {
        return IteratorUtils.transformingIterator(iterateModules(baseIdentifier == null ? (String) null : baseIdentifier.toString(), recursive), ModuleIdentifier::fromString);
    }

    /**
     * Iterate the modules which can be located via this module loader.
     *
     * @param baseName the identifier to start with, or {@code null} to iterate all modules; ignored if this module
     * loader does not have a concept of nested modules
     * @param recursive {@code true} to find recursively nested modules, {@code false} to only find immediately nested
     * modules; ignored if this module finder does not have a concept of nested modules
     * @return an iterator for the modules in this module finder
     * @throws SecurityException if the caller does not have permission to iterate module loaders
     */
    public final Iterator<String> iterateModules(final String baseName, final boolean recursive) {
        final SecurityManager sm = System.getSecurityManager();
        if (sm != null) {
            sm.checkPermission(MODULE_ITERATE_PERM);
        }
        return new Iterator<String>() {
            int idx;
            Iterator<String> nested;

            public boolean hasNext() {
                for (;;) {
                    while (nested == null) {
                        if (idx == finders.length) {
                            return false;
                        }
                        final ModuleFinder finder = finders[idx++];
                        if (finder instanceof IterableModuleFinder) {
<<<<<<< HEAD
                            nested = ((IterableModuleFinder) finder).iterateModules(baseName, recursive);
=======
                            nested = ((IterableModuleFinder) finder).iterateModules(baseName, recursive, ModuleLoader.this);
>>>>>>> 516a2fe0
                        }
                    }

                    if (! nested.hasNext()) {
                        nested = null;
                    } else {
                        return true;
                    }
                }
            }

            public String next() {
                if (! hasNext()) {
                    throw new NoSuchElementException();
                }
                return nested.next();
            }

            public void remove() {
                throw new UnsupportedOperationException();
            }
        };
    }

    /**
     * This compatibility method just calls {@code preloadModule(methodIdentifier.toString())} and is usually not used;
     * if however a legacy subclass overrides this method, then it will be called instead of {@link #preloadModule(String)},
     * and that method will redirect to this one.
     *
     * @deprecated Use {@link #preloadModule(String)} instead.
     *
     * @param identifier the module identifier (must not be {@code null})
     * @return the load result, or {@code null} if the module is not found
     * @throws ModuleLoadException if an error occurs
     */
    @Deprecated
    protected Module preloadModule(ModuleIdentifier identifier) throws ModuleLoadException {
        if (overridesPreloadModuleByIdentifier) {
            return loadModuleLocal(identifier);
        } else {
            return preloadModule(identifier.toString());
        }
    }

    /**
     * Preload a module based on an identifier.  By default, delegation is only done for system and this method otherwise simply invokes
     * {@link #loadModuleLocal(String)}.  A delegating module loader may delegate to the appropriate module
     * loader based on loader-specific criteria (via the {@link #preloadModule(String, ModuleLoader)} method).
     *
     * @param name the module identifier
     * @return the load result, or {@code null} if the module is not found
     * @throws ModuleLoadException if an error occurs
     */
    protected Module preloadModule(String name) throws ModuleLoadException {
        if (overridesPreloadModuleByIdentifier) {
            return preloadModule(ModuleIdentifier.fromString(name));
        } else {
            return loadModuleLocal(name);
        }
    }

    /**
     * Preload an "exported" module based on an identifier.  By default this simply delegates to {@link #preloadModule(String)}.
     *
     * @param name the module name
     * @return the load result, or {@code null} if the module is not found
     * @throws ModuleLoadException if an error occurs
     */
    protected Module preloadExportedModule(String name) throws ModuleLoadException {
        return preloadModule(name);
    }

    /**
     * Preload an "exported" module based on an identifier.  By default this simply delegates to {@link #preloadModule(String)}.
     *
     * @param identifier the module identifier
     * @return the load result, or {@code null} if the module is not found
     * @throws ModuleLoadException if an error occurs
     * @deprecated Use {@link #preloadModule(String)} instead.
     */
    @Deprecated
    protected Module preloadExportedModule(ModuleIdentifier identifier) throws ModuleLoadException {
        return preloadModule(identifier.getName());
    }

    /**
     * Utility method to delegate to another module loader, accessible from subclasses.  The delegate module loader
     * will be queried for exported modules only.
     *
     * @param name the module name
     * @param moduleLoader the module loader to delegate to
     * @return the delegation result
     * @throws ModuleLoadException if an error occurs
     */
    protected static Module preloadModule(String name, ModuleLoader moduleLoader) throws ModuleLoadException {
        return moduleLoader.preloadExportedModule(name);
    }

    /**
     * Utility method to delegate to another module loader, accessible from subclasses.  The delegate module loader
     * will be queried for exported modules only.
     *
     * @param identifier the module identifier
     * @param moduleLoader the module loader to delegate to
     * @return the delegation result
     * @throws ModuleLoadException if an error occurs
     * @deprecated Use {@link #preloadModule(String, ModuleLoader)} instead.
     */
    @Deprecated
    protected static Module preloadModule(ModuleIdentifier identifier, ModuleLoader moduleLoader) throws ModuleLoadException {
        return moduleLoader.preloadExportedModule(identifier.toString());
    }

    /**
     * Try to load a module from this module loader.  Returns {@code null} if the module is not found.  The returned
     * module may not yet be resolved.  The returned module may have a different name than the given identifier if
     * the identifier is an alias for another module.
     *
     * @param moduleIdentifier the module identifier
<<<<<<< HEAD
     * @return the module
     * @throws ModuleLoadException if an error occurs while loading the module
     * @deprecated Use {@link #loadModuleLocal(String)} instead.
     */
    @Deprecated
    protected final Module loadModuleLocal(ModuleIdentifier moduleIdentifier) throws ModuleLoadException {
        return loadModuleLocal(moduleIdentifier.toString());
    }

    /**
     * Try to load a module from this module loader.  Returns {@code null} if the module is not found.  The returned
     * module may not yet be resolved.  The returned module may have a different name than the given identifier if
     * the identifier is an alias for another module.
     *
     * @param name the module name
=======
>>>>>>> 516a2fe0
     * @return the module
     * @throws ModuleLoadException if an error occurs while loading the module
     * @deprecated Use {@link #loadModuleLocal(String)} instead.
     */
<<<<<<< HEAD
=======
    @Deprecated
    protected final Module loadModuleLocal(ModuleIdentifier moduleIdentifier) throws ModuleLoadException {
        return loadModuleLocal(moduleIdentifier.toString());
    }

    /**
     * Try to load a module from this module loader.  Returns {@code null} if the module is not found.  The returned
     * module may not yet be resolved.  The returned module may have a different name than the given identifier if
     * the identifier is an alias for another module.
     *
     * @param name the module name
     * @return the module
     * @throws ModuleLoadException if an error occurs while loading the module
     */
>>>>>>> 516a2fe0
    protected final Module loadModuleLocal(String name) throws ModuleLoadException {
        FutureModule futureModule = moduleMap.get(name);
        if (futureModule != null) {
            return futureModule.getModule();
        }

        FutureModule newFuture = new FutureModule(name);
        futureModule = moduleMap.putIfAbsent(name, newFuture);
        if (futureModule != null) {
            return futureModule.getModule();
        }

        boolean ok = false;
        try {
            final ModuleLogger log = Module.log;
            log.trace("Locally loading module %s from %s", name, this);
            final long startTime = Metrics.getCurrentCPUTime();
            final ModuleSpec moduleSpec = findModule(name);
            loadTime.addAndGet(Metrics.getCurrentCPUTime() - startTime);
            if (moduleSpec == null) {
                log.trace("Module %s not found from %s", name, this);
                return null;
            }
            if (! moduleSpec.getName().equals(name)) {
                throw new ModuleLoadException("Module loader found a module with the wrong name");
            }
            final Module module;
            if (moduleSpec instanceof AliasModuleSpec) {
                final AliasModuleSpec aliasModuleSpec = (AliasModuleSpec) moduleSpec;
                Module aliasedModule;
                while (true) {
                    aliasedModule = loadModuleLocal(aliasModuleSpec.getAliasName());
                    if (aliasedModule == null) {
                        throw new ModuleLoadException("Alias module " + name + " is referencing not existing module");
                    }
                    final Set<String> aliases = aliasedModule.aliases;
                    if (aliases == null) continue; // race condition detected, retry
                    synchronized (aliases) {
                        if (aliases == aliasedModule.aliases) {
                            // no race-condition with removal, go ahead
                            aliases.add(moduleSpec.getName());
                            newFuture.setModule(module = aliasedModule);
                            log.trace("Added module %s as alias of %s from %s", moduleSpec.getName(), aliasModuleSpec.getAliasName(), this);
                            ok = true;
                            break;
                        }
                    }
                }
            } else {
                module = defineModule((ConcreteModuleSpec) moduleSpec, newFuture);
                log.trace("Loaded module %s from %s", name, this);
                ok = true;
            }
            return module;
        } finally {
            if (! ok) {
                newFuture.setModule(null);
                moduleMap.remove(name, newFuture);
            }
        }
    }

    /**
     * Find an already-loaded module, returning {@code null} if the module isn't currently loaded.  May block
     * while the loaded state of the module is in question (if the module is being concurrently loaded from another
     * thread, for example).
     *
     * @param identifier the module identifier
     * @return the module, or {@code null} if it wasn't found
     * @deprecated Use {@link #findLoadedModuleLocal(String)} instead.
     */
    @Deprecated
    protected final Module findLoadedModuleLocal(ModuleIdentifier identifier) {
        return findLoadedModuleLocal(identifier.toString());
    }

    /**
     * Find an already-loaded module, returning {@code null} if the module isn't currently loaded.  May block
     * while the loaded state of the module is in question (if the module is being concurrently loaded from another
     * thread, for example).
     *
     * @param name the module identifier
     * @return the module, or {@code null} if it wasn't found
     */
    protected final Module findLoadedModuleLocal(String name) {
        FutureModule futureModule = moduleMap.get(name);
        if (futureModule != null) {
            try {
                return futureModule.getModule();
            } catch (ModuleNotFoundException e) {
                return null;
            }
        } else {
            return null;
        }
    }

    /**
     * Unload a module from this module loader.  Note that this has no effect on existing modules which refer to the
     * module being unloaded.  Also, only modules from the current module loader can be unloaded.  Unloading the same
     * module more than once has no additional effect.  This method only removes the mapping for the module; any running
     * threads which are currently accessing or linked to the module will continue to function, however attempts to load
     * this module will fail until a new module is loaded with the same name.  Once this happens, if all references to
     * the previous module are not cleared, the same module may be loaded more than once, causing possible class duplication
     * and class cast exceptions if proper care is not taken.
     *
     * @param module the module to unload
     * @throws SecurityException if an attempt is made to unload a module which does not belong to this module loader
     * @throws SecurityException if the module was not defined by this module loader
     * @deprecated use {@link #unloadModuleLocal(String,Module)} instead
     */
    @Deprecated
    protected final void unloadModuleLocal(Module module) throws SecurityException {
        if (module == null) {
            throw new NullPointerException("Module parameter cannot be null");
        }
        unloadModuleLocal(module.getName(), module);
    }

    /**
     * Unload a module from this module loader.  Note that this has no effect on existing modules which refer to the
     * module being unloaded.  Also, only modules from the current module loader can be unloaded.  Unloading the same
     * module more than once has no additional effect.  This method only removes the mapping for the module; any running
     * threads which are currently accessing or linked to the module will continue to function, however attempts to load
     * this module will fail until a new module is loaded with the same name.  Once this happens, if all references to
     * the previous module are not cleared, the same module may be loaded more than once, causing possible class duplication
     * and class cast exceptions if proper care is not taken.
     *
     * If the given {@code moduleName} is an alias of the given {@code module}
     * then only alias mapping to {@code module} is removed. Aliased {@code module}
     * with its canonical name and other aliases mapping is left intact.
     *
     * If the given {@code moduleName} is the canonical {@code module} name
     * then all its alias plus canonical {@code moduleName} association mappings are removed.
     *
     * @param moduleId the module identifier
     * @param module the module to unload
     * @return true iff module was unloaded
     * @throws SecurityException if an attempt is made to unload a module which does not belong to this module loader
     * @throws SecurityException if the module was not defined by this module loader
     */
    protected final boolean unloadModuleLocal(final String moduleId, final Module module) throws SecurityException {
        if (moduleId == null || module == null) {
            throw new NullPointerException("Method parameters cannot be null");
        }
        final ModuleLoader moduleLoader = module.getModuleLoader();
        if (moduleLoader != this) {
            throw new SecurityException("Attempted to unload " + module + " from a different module loader");
        }
        final FutureModule futureModule = moduleMap.get(moduleId);
        if (futureModule != null && futureModule.module == module) {
            final Set<String> aliases = module.aliases;
            if (aliases != null) {
                synchronized (aliases) {
                    if (aliases.remove(moduleId)) {
                        // unregistered alias from aliased module
                    } else {
                        // cleaning aliased module and all its aliases
                        module.aliases = null;
                        for (String alias : aliases) {
                            moduleMap.remove(alias);
                        }
                    }
                }
            }
            return moduleMap.remove(moduleId, futureModule);
        }
        return false;
    }

    /**
     * This compatibility method just calls {@code findModule(methodIdentifier.toString())} and is usually not used;
     * if however a legacy subclass overrides this method, then it will be called instead of {@link #findModule(String)},
     * and that method will redirect to this one.
     *
     * @deprecated Use {@link #findModule(String)} instead.
     *
     * @param moduleIdentifier the module identifier
     * @return the module specification
     * @throws ModuleLoadException
     */
    @Deprecated
    protected ModuleSpec findModule(final ModuleIdentifier moduleIdentifier) throws ModuleLoadException {
        if (overridesFindModuleByIdentifier) {
            return findModule0(moduleIdentifier.toString());
        } else {
            return findModule(moduleIdentifier.toString());
        }
    }

    /**
     * Find a Module's specification in this ModuleLoader by its name.  This can be overriden by sub-classes to
     * implement the Module loading strategy for this loader.  The default implementation iterates the module finders
     * provided during construction.
     * <p/>
     * If no module is found in this module loader with the given identifier, then this method should return {@code
     * null}. If the module is found but some problem occurred (for example, a transitive dependency failed to load)
     * then this method should throw a {@link ModuleLoadException} of the relevant type.
     *
     * @param name the module name
     * @return the module specification, or {@code null} if no module is found with the given identifier
     * @throws ModuleLoadException if any problems occur finding the module
     */
    protected ModuleSpec findModule(final String name) throws ModuleLoadException {
        if (overridesFindModuleByIdentifier) {
            return findModule(ModuleIdentifier.fromString(name));
        } else {
            return findModule0(name);
        }
    }

    private ModuleSpec findModule0(final String name) throws ModuleLoadException {
        for (ModuleFinder finder : finders) {
            if (finder != null) {
                final ModuleSpec spec = finder.findModule(name, this);
                if (spec != null) {
                    return spec;
                }
            }
        }
        return null;
    }
<<<<<<< HEAD

    /**
     * Get the module finders configured for this module loader.
     *
     * @return the module finders
     */
    protected final ModuleFinder[] getFinders() {
        return finders.length > 0 ? finders.clone() : NO_FINDERS;
    }

    /**
=======

    /**
     * Get the module finders configured for this module loader.
     *
     * @return the module finders
     */
    protected final ModuleFinder[] getFinders() {
        return finders.length > 0 ? finders.clone() : NO_FINDERS;
    }

    /**
>>>>>>> 516a2fe0
     * Defines a Module based on a specification.  May only be called from {@link #loadModuleLocal(String)}.
     *
     * @param moduleSpec The module specification to create the Module from
     * @param futureModule the future module to populate
     * @return The defined Module
     * @throws ModuleLoadException If any dependent modules can not be loaded
     */
    private Module defineModule(final ConcreteModuleSpec moduleSpec, final FutureModule futureModule) throws ModuleLoadException {
        try {
            return doPrivileged(new PrivilegedExceptionAction<Module>() {
                public Module run() throws Exception {
                    final ModuleLogger log = Module.log;
                    final String name = moduleSpec.getName();

                    final Module module = new Module(moduleSpec, ModuleLoader.this);
                    module.getClassLoaderPrivate().recalculate();
                    module.setDependencies(moduleSpec.getDependenciesInternal());
                    log.moduleDefined(name, ModuleLoader.this);
                    try {
                        futureModule.setModule(module);
                        return module;
                    } catch (RuntimeException e) {
                        log.trace(e, "Failed to load module %s", name);
                        throw e;
                    } catch (Error e) {
                        log.trace(e, "Failed to load module %s", name);
                        throw e;
                    }
                }
            });
        } catch (PrivilegedActionException pe) {
            try {
                throw pe.getException();
            } catch (RuntimeException e) {
                throw e;
            } catch (ModuleLoadException e) {
                throw e;
            } catch (Exception e) {
                throw new UndeclaredThrowableException(e);
            }
        }
    }

    /**
     * Refreshes the paths provided by resource loaders associated with the
     * specified Module. This is an advanced method that is intended to be
     * called on modules that have a resource loader implementation that has
     * changed and is returning different paths.
     *
     * @param module the module to refresh
     * @throws SecurityException if the module was not defined by this module loader, or if the module loader does not
     *      have the required permissions associated with it
     */
    protected void refreshResourceLoaders(Module module) {
        if (! canRedefine) {
            throw new SecurityException("Module redefinition requires canRedefineModule permission");
        }
        if (module.getModuleLoader() != this) {
            throw new SecurityException("Module is not defined by this module loader");
        }

        module.getClassLoaderPrivate().recalculate();
    }

    /**
     * Replaces the resources loaders for the specified module and refreshes the
     * internal path list that is derived from the loaders. This is an advanced
     * method that should be used carefully, since it alters a live module.
     * Modules that import resources from the specified module will not
     * automatically be updated to reflect the change. For this to occur
     * {@link #relink(Module)} must be called on all of them.
     *
     * @param module the module to update and refresh
     * @param loaders the new collection of loaders the module should use
     * @throws SecurityException if the module was not defined by this module loader, or if the module loader does not
     *      have the required permissions associated with it
     */
    protected void setAndRefreshResourceLoaders(Module module, Collection<ResourceLoaderSpec> loaders) {
        if (! canRedefine) {
            throw new SecurityException("Module redefinition requires canRedefineModule permission");
        }
        if (module.getModuleLoader() != this) {
            throw new SecurityException("Module is not defined by this module loader");
        }

        module.getClassLoaderPrivate().setResourceLoaders(loaders.toArray(new ResourceLoaderSpec[loaders.size()]));
    }

    /**
     * Relinks the dependencies associated with the specified Module. This is an
     * advanced method that is intended to be called on all modules that
     * directly or indirectly import dependencies that are re-exported by a module
     * that has recently been updated and relinked via
     * {@link #setAndRelinkDependencies(Module, java.util.List)}.
     *
     * @param module the module to relink
     * @throws ModuleLoadException if relinking failed
     * @throws SecurityException if the module was not defined by this module loader, or if the module loader does not
     *      have the required permissions associated with it
     */
    protected void relink(Module module) throws ModuleLoadException {
        if (! canRedefine) {
            throw new SecurityException("Module redefinition requires canRedefineModule permission");
        }
        if (module.getModuleLoader() != this) {
            throw new SecurityException("Module is not defined by this module loader");
        }

        module.relink();
    }

    /**
     * Replaces the dependencies for the specified module and relinks against
     * the new modules This is an advanced method that should be used carefully,
     * since it alters a live module. Modules that import dependencies that are
     * re-exported from the specified module will not automatically be updated
     * to reflect the change. For this to occur {@link #relink(Module)} must be
     * called on all of them.
     *
     * @param module the module to update and relink
     * @param dependencies the new dependency list
     * @throws ModuleLoadException if relinking failed
     * @throws SecurityException if the module was not defined by this module loader, or if the module loader does not
     *      have the required permissions associated with it
     */
    protected void setAndRelinkDependencies(Module module, List<DependencySpec> dependencies) throws ModuleLoadException {
        if (! canRedefine) {
            throw new SecurityException("Module redefinition requires canRedefineModule permission");
        }
        if (module.getModuleLoader() != this) {
            throw new SecurityException("Module is not defined by this module loader");
        }

        module.setDependencies(dependencies);
        module.relinkIfNecessary();
    }

    /**
     * Get the current dependency list for a module which was defined by this module loader, without any access checks.
     *
     * @return the current dependency list for the module
     * @throws SecurityException if the module was not defined by this module loader
     */
    protected DependencySpec[] getDependencies(Module module) {
        if (module.getModuleLoader() != this) {
            throw new SecurityException("Module is not defined by this module loader");
        }
        return module.getDependencySpecsInternal().clone();
    }

    void addLinkTime(long amount) {
        if (amount != 0L) linkTime.addAndGet(amount);
<<<<<<< HEAD
    }

    void addClassLoadTime(final long time) {
        if (time != 0L) classLoadTime.addAndGet(time);
    }

    void incScanCount() {
        if (Metrics.ENABLED) scanCount.getAndIncrement();
    }

    void incRaceCount() {
        if (Metrics.ENABLED) raceCount.getAndIncrement();
    }

    void incClassCount() {
        if (Metrics.ENABLED) classCount.getAndIncrement();
    }

    static final Object NOT_FOUND = new Object();

=======
    }

    void addClassLoadTime(final long time) {
        if (time != 0L) classLoadTime.addAndGet(time);
    }

    void incScanCount() {
        if (Metrics.ENABLED) scanCount.getAndIncrement();
    }

    void incRaceCount() {
        if (Metrics.ENABLED) raceCount.getAndIncrement();
    }

    void incClassCount() {
        if (Metrics.ENABLED) classCount.getAndIncrement();
    }

    static final Object NOT_FOUND = new Object();

>>>>>>> 516a2fe0
    final class FutureModule {

        final String name;
        volatile Object module;

        FutureModule(final String name) {
            this.name = name;
        }

        Module getModule() throws ModuleNotFoundException {
            boolean intr = false;
            try {
                Object module = this.module;
                if (module == null) synchronized (this) {
                    while ((module = this.module) == null) {
                        try {
                            wait();
                        } catch (InterruptedException e) {
                            intr = true;
                        }
                    }
                }
                if (module == NOT_FOUND) return null;
                return (Module) module;
            } finally {
                if (intr) Thread.currentThread().interrupt();
            }
        }

        void setModule(Module m) {
            synchronized (this) {
                module = m == null ? NOT_FOUND : m;
                notifyAll();
            }
        }
    }

    private static final Reaper<ModuleLoader, ObjectName> reaper = new Reaper<ModuleLoader, ObjectName>() {
        public void reap(final Reference<ModuleLoader, ObjectName> reference) {
            REG_REF.removeMBean(reference.getAttachment());
        }
    };

    static final class MXBeanImpl implements ModuleLoaderMXBean {
        private final Reference<ModuleLoader, ObjectName> reference;

        MXBeanImpl(final ModuleLoader moduleLoader, final ObjectName objectName) {
            reference = new WeakReference<ModuleLoader, ObjectName>(moduleLoader, objectName, reaper);
        }

        public String getDescription() {
            return getModuleLoader().toString();
        }

        public long getLinkTime() {
            return getModuleLoader().linkTime.get();
        }

        public long getLoadTime() {
            return getModuleLoader().loadTime.get();
        }

        public long getClassDefineTime() {
            return getModuleLoader().classLoadTime.get();
        }

        public int getScanCount() {
            return getModuleLoader().scanCount.get();
        }

        public int getLoadedModuleCount() {
            return getModuleLoader().moduleMap.size();
        }

        public int getRaceCount() {
            return getModuleLoader().raceCount.get();
        }

        public int getClassCount() {
            return getModuleLoader().classCount.get();
        }

        public List<String> queryLoadedModuleNames() {
            final ModuleLoader loader = getModuleLoader();
            final Set<String> names = loader.moduleMap.keySet();
            final ArrayList<String> list = new ArrayList<>(names);
            list.sort(Comparator.naturalOrder());
            return list;
        }

        public String dumpAllModuleInformation() {
            final StringBuilder b = new StringBuilder();
            for (String name : queryLoadedModuleNames()) {
                doDumpModuleInformation(name, b);
            }
            return b.toString();
        }

        public String dumpModuleInformation(final String name) {
            final StringBuilder b = new StringBuilder();
            doDumpModuleInformation(name, b);
            return b.toString();
        }

        private void doDumpModuleInformation(final String name, final StringBuilder b) {
            ModuleInfo description = getModuleDescription(name);
            b.append("Module ").append(name).append('\n');
            b.append("    Class loader: ").append(description.getClassLoader()).append('\n');
            String fallbackLoader = description.getFallbackLoader();
            if (fallbackLoader != null) b.append("    Fallback loader: ").append(fallbackLoader).append('\n');
            String mainClass = description.getMainClass();
            if (mainClass != null) b.append("    Main Class: ").append(mainClass).append('\n');
            List<ResourceLoaderInfo> loaders = description.getResourceLoaders();
            b.append("    Resource Loaders:\n");
            for (ResourceLoaderInfo loader : loaders) {
                b.append("        Loader Type: ").append(loader.getType()).append('\n');
                b.append("        Paths:\n");
                for (String path : loader.getPaths()) {
                    b.append("            ").append(path).append('\n');
                }
            }
            b.append("    Dependencies:\n");
            for (DependencyInfo dependencyInfo : description.getDependencies()) {
                b.append("        Type: ").append(dependencyInfo.getDependencyType()).append('\n');
                String moduleName = dependencyInfo.getModuleName();
                if (moduleName != null) {
                    b.append("        Module Name: ").append(moduleName).append('\n');
                }
                if (dependencyInfo.isOptional()) b.append("        (optional)\n");
                b.append("        Export Filter: ").append(dependencyInfo.getExportFilter()).append('\n');
                b.append("        Import Filter: ").append(dependencyInfo.getImportFilter()).append('\n');
                String localLoader = dependencyInfo.getLocalLoader();
                if (localLoader != null) {
                    b.append("        Local Loader: ").append(localLoader).append('\n');
                    b.append("        Paths:\n");
                    for (String path : dependencyInfo.getLocalLoaderPaths()) {
                        b.append("            ").append(path).append('\n');
                    }
                }
            }
        }

        public boolean unloadModule(final String name) {
            final SecurityManager sm = System.getSecurityManager();
            if (sm != null) {
                sm.checkPermission(MODULE_UNLOAD_ANY_PERM);
            }
            final ModuleLoader loader = getModuleLoader();
            final Module module = loader.findLoadedModuleLocal(name);
            if (module == null) {
                return false;
            } else {
                loader.unloadModuleLocal(name, module);
                return true;
            }
        }

        public void refreshResourceLoaders(final String name) {
            final SecurityManager sm = System.getSecurityManager();
            if (sm != null) {
                sm.checkPermission(MODULE_REDEFINE_ANY_PERM);
            }
            final ModuleLoader loader = getModuleLoader();
            final Module module = loadModule(name, loader);
            loader.refreshResourceLoaders(module);
        }

        public void relink(final String name) {
            final SecurityManager sm = System.getSecurityManager();
            if (sm != null) {
                sm.checkPermission(MODULE_REDEFINE_ANY_PERM);
            }
            final ModuleLoader loader = getModuleLoader();
            final Module module = loadModule(name, loader);
            try {
                loader.relink(module);
            } catch (ModuleLoadException e) {
                throw new IllegalStateException("Module load failure for module " + name + ": " + e.toString());
            }
        }

        public List<DependencyInfo> getDependencies(final String name) {
            final ModuleLoader loader = getModuleLoader();
            final Module module = loadModule(name, loader);
            return doGetDependencies(module);
        }

        private List<DependencyInfo> doGetDependencies(final Module module) {
            Dependency[] dependencies = module.getDependenciesInternal();
            if (dependencies == null) {
                return Collections.emptyList();
            }
            ArrayList<DependencyInfo> list = new ArrayList<DependencyInfo>(dependencies.length);
            for (Dependency dependency : dependencies) {
                final String dependencyType = dependency.getClass().getSimpleName();
                final String exportFilter = dependency.getExportFilter().toString();
                final String importFilter = dependency.getImportFilter().toString();
                final DependencyInfo info;
                if (dependency instanceof LocalDependency) {
                    final LocalDependency localDependency = (LocalDependency) dependency;
                    ArrayList<String> pathList = new ArrayList<String>(localDependency.getPaths());
                    Collections.sort(pathList);
                    info = new DependencyInfo(dependencyType, exportFilter, importFilter, null, null, false, localDependency.getLocalLoader().toString(), pathList);
                } else if (dependency instanceof ModuleDependency) {
                    final ModuleDependency moduleDependency = (ModuleDependency) dependency;
                    info = new DependencyInfo(dependencyType, exportFilter, importFilter, moduleDependency.getModuleLoader().mxBean, moduleDependency.getName(), moduleDependency.isOptional(), null, null);
                } else {
                    info = new DependencyInfo(dependencyType, exportFilter, importFilter, null, null, false, null, null);
                }
                list.add(info);
            }
            return list;
        }

        public List<ResourceLoaderInfo> getResourceLoaders(final String name) {
            ModuleLoader loader = getModuleLoader();
            final Module module = loadModule(name, loader);
            return doGetResourceLoaders(module);
        }

        private List<ResourceLoaderInfo> doGetResourceLoaders(final Module module) {
            final ModuleClassLoader classLoader = module.getClassLoaderPrivate();
            final ResourceLoader[] loaders = classLoader.getResourceLoaders();
            final ArrayList<ResourceLoaderInfo> list = new ArrayList<ResourceLoaderInfo>(loaders.length);
            for (ResourceLoader resourceLoader : loaders) {
                list.add(new ResourceLoaderInfo(resourceLoader.getClass().getName(), String.valueOf(resourceLoader.getLocation()), new ArrayList<>(resourceLoader.getPaths())));
            }
            return list;
        }

        public ModuleInfo getModuleDescription(final String name) {
            ModuleLoader loader = getModuleLoader();
            final Module module = loadModule(name, loader);
            final List<DependencyInfo> dependencies = doGetDependencies(module);
            final List<ResourceLoaderInfo> resourceLoaders = doGetResourceLoaders(module);
            final LocalLoader fallbackLoader = module.getFallbackLoader();
            final String fallbackLoaderString = fallbackLoader == null ? null : fallbackLoader.toString();
            return new ModuleInfo(module.getIdentifier().toString(), module.getModuleLoader().mxBean, dependencies, resourceLoaders, module.getMainClass(), module.getClassLoaderPrivate().toString(), fallbackLoaderString);
        }

        public SortedMap<String, List<String>> getModulePathsInfo(final String name, final boolean exports) {
            ModuleLoader loader = getModuleLoader();
            final Module module = loadModule(name, loader);
            final Map<String, List<LocalLoader>> paths;
            try {
                paths = module.getPathsUnchecked();
            } catch (ModuleLoadError e) {
                throw new IllegalArgumentException("Error loading module " + name + ": " + e.toString());
            }
            final TreeMap<String, List<String>> result = new TreeMap<String, List<String>>();
            for (Map.Entry<String, List<LocalLoader>> entry : paths.entrySet()) {
                final String path = entry.getKey();
                final List<LocalLoader> loaders = entry.getValue();
                if (loaders.isEmpty()) {
                    result.put(path, Collections.<String>emptyList());
                } else if (loaders.size() == 1) {
                    result.put(path, Collections.<String>singletonList(loaders.get(0).toString()));
                } else {
                    final ArrayList<String> list = new ArrayList<String>();
                    for (LocalLoader localLoader : loaders) {
                        list.add(localLoader.toString());
                    }
                    result.put(path, list);
                }
            }
            return result;
        }

<<<<<<< HEAD
=======
        public String getClassLocation(final String moduleName, final String className) {
            final ModuleLoader loader = getModuleLoader();
            final Module module = loadModule(moduleName, loader);
            final Class<?> clazz;
            try {
                clazz = Class.forName(className, false, module.getClassLoaderPrivate());
            } catch (ClassNotFoundException e) {
                return null;
            }
            final ProtectionDomain pd = clazz.getProtectionDomain();
            if (pd == null) {
                return null;
            }
            final CodeSource cs = pd.getCodeSource();
            if (cs == null) {
                return null;
            }
            final URL url = cs.getLocation();
            if (url == null) {
                return null;
            }
            return url.toString();
        }

>>>>>>> 516a2fe0
        private Module loadModule(final String name, final ModuleLoader loader) {
            try {
                final Module module = loader.findLoadedModuleLocal(name);
                if (module == null) {
                    throw new IllegalArgumentException("Module " + name + " not found");
                }
                return module;
            } catch (ModuleLoadError e) {
                throw new IllegalArgumentException("Error loading module " + name + ": " + e.toString());
            }
        }

        private ModuleLoader getModuleLoader() {
            final ModuleLoader loader = reference.get();
            if (loader == null) {
                throw new IllegalStateException("Module Loader is gone");
            }
            return loader;
        }
    }

    private interface MBeanReg {
        boolean addMBean(ObjectName name, Object bean);

        void removeMBean(ObjectName name);

        void installReal();
    }

    private static final class TempMBeanReg implements MBeanReg {
        private final Map<ObjectName, Object> mappings = new LinkedHashMap<ObjectName, Object>();

        public boolean addMBean(final ObjectName name, final Object bean) {
            if (bean == null) {
                throw new IllegalArgumentException("bean is null");
            }
            synchronized (ModuleLoader.class) {
                if (REG_REF == this) {
                    return mappings.put(name, bean) == null;
                } else {
                    return REG_REF.addMBean(name, bean);
                }
            }
        }

        public void removeMBean(final ObjectName name) {
            synchronized (ModuleLoader.class) {
                if (REG_REF == this) {
                    mappings.remove(name);
                } else {
                    REG_REF.removeMBean(name);
                }
            }
        }

        public void installReal() {
            synchronized (ModuleLoader.class) {
                RealMBeanReg real = new RealMBeanReg();
                if (REG_REF == this) {
                    REG_REF = real;
                    for (Map.Entry<ObjectName, Object> entry : mappings.entrySet()) {
                        real.addMBean(entry.getKey(), entry.getValue());
                    }
                    mappings.clear();
                }
            }
        }
    }

    private static final class RealMBeanReg implements MBeanReg {
        private final MBeanServer server;

        RealMBeanReg() {
            server = doPrivileged(new PrivilegedAction<MBeanServer>() {
                public MBeanServer run() {
                    return ManagementFactory.getPlatformMBeanServer();
                }
            });
        }

        public boolean addMBean(final ObjectName name, final Object bean) {
            try {
                server.registerMBean(bean, name);
                return true;
            } catch (Throwable e) {
            }
            return false;
        }

        public void removeMBean(final ObjectName name) {
            try {
                server.unregisterMBean(name);
            } catch (Throwable e) {
            }
        }

        public void installReal() {
            // ignore
        }
    }
}<|MERGE_RESOLUTION|>--- conflicted
+++ resolved
@@ -25,18 +25,12 @@
 import java.lang.reflect.Method;
 import java.lang.reflect.Modifier;
 import java.lang.reflect.UndeclaredThrowableException;
-<<<<<<< HEAD
-import java.security.PrivilegedAction;
-import java.security.PrivilegedActionException;
-import java.security.PrivilegedExceptionAction;
-=======
 import java.net.URL;
 import java.security.CodeSource;
 import java.security.PrivilegedAction;
 import java.security.PrivilegedActionException;
 import java.security.PrivilegedExceptionAction;
 import java.security.ProtectionDomain;
->>>>>>> 516a2fe0
 import java.util.ArrayList;
 import java.util.Arrays;
 import java.util.Collection;
@@ -269,15 +263,6 @@
     public String getModuleDescription(final Module module) {
         final Version version = module.getVersion();
         return version == null ? module.getName() : module.getName() + "@" + version;
-<<<<<<< HEAD
-    }
-
-    static void installMBeanServer() {
-        REG_REF.installReal();
-    }
-
-    /**
-=======
     }
 
     /**
@@ -289,7 +274,6 @@
     }
 
     /**
->>>>>>> 516a2fe0
      * Load a module based on an identifier.  This method delegates to {@link #preloadModule(String)} and then
      * links the returned module if necessary.
      *
@@ -361,11 +345,7 @@
                         }
                         final ModuleFinder finder = finders[idx++];
                         if (finder instanceof IterableModuleFinder) {
-<<<<<<< HEAD
-                            nested = ((IterableModuleFinder) finder).iterateModules(baseName, recursive);
-=======
                             nested = ((IterableModuleFinder) finder).iterateModules(baseName, recursive, ModuleLoader.this);
->>>>>>> 516a2fe0
                         }
                     }
 
@@ -485,7 +465,6 @@
      * the identifier is an alias for another module.
      *
      * @param moduleIdentifier the module identifier
-<<<<<<< HEAD
      * @return the module
      * @throws ModuleLoadException if an error occurs while loading the module
      * @deprecated Use {@link #loadModuleLocal(String)} instead.
@@ -501,29 +480,9 @@
      * the identifier is an alias for another module.
      *
      * @param name the module name
-=======
->>>>>>> 516a2fe0
      * @return the module
      * @throws ModuleLoadException if an error occurs while loading the module
-     * @deprecated Use {@link #loadModuleLocal(String)} instead.
-     */
-<<<<<<< HEAD
-=======
-    @Deprecated
-    protected final Module loadModuleLocal(ModuleIdentifier moduleIdentifier) throws ModuleLoadException {
-        return loadModuleLocal(moduleIdentifier.toString());
-    }
-
-    /**
-     * Try to load a module from this module loader.  Returns {@code null} if the module is not found.  The returned
-     * module may not yet be resolved.  The returned module may have a different name than the given identifier if
-     * the identifier is an alias for another module.
-     *
-     * @param name the module name
-     * @return the module
-     * @throws ModuleLoadException if an error occurs while loading the module
-     */
->>>>>>> 516a2fe0
+     */
     protected final Module loadModuleLocal(String name) throws ModuleLoadException {
         FutureModule futureModule = moduleMap.get(name);
         if (futureModule != null) {
@@ -746,7 +705,6 @@
         }
         return null;
     }
-<<<<<<< HEAD
 
     /**
      * Get the module finders configured for this module loader.
@@ -758,19 +716,6 @@
     }
 
     /**
-=======
-
-    /**
-     * Get the module finders configured for this module loader.
-     *
-     * @return the module finders
-     */
-    protected final ModuleFinder[] getFinders() {
-        return finders.length > 0 ? finders.clone() : NO_FINDERS;
-    }
-
-    /**
->>>>>>> 516a2fe0
      * Defines a Module based on a specification.  May only be called from {@link #loadModuleLocal(String)}.
      *
      * @param moduleSpec The module specification to create the Module from
@@ -923,7 +868,6 @@
 
     void addLinkTime(long amount) {
         if (amount != 0L) linkTime.addAndGet(amount);
-<<<<<<< HEAD
     }
 
     void addClassLoadTime(final long time) {
@@ -944,28 +888,6 @@
 
     static final Object NOT_FOUND = new Object();
 
-=======
-    }
-
-    void addClassLoadTime(final long time) {
-        if (time != 0L) classLoadTime.addAndGet(time);
-    }
-
-    void incScanCount() {
-        if (Metrics.ENABLED) scanCount.getAndIncrement();
-    }
-
-    void incRaceCount() {
-        if (Metrics.ENABLED) raceCount.getAndIncrement();
-    }
-
-    void incClassCount() {
-        if (Metrics.ENABLED) classCount.getAndIncrement();
-    }
-
-    static final Object NOT_FOUND = new Object();
-
->>>>>>> 516a2fe0
     final class FutureModule {
 
         final String name;
@@ -1234,8 +1156,6 @@
             return result;
         }
 
-<<<<<<< HEAD
-=======
         public String getClassLocation(final String moduleName, final String className) {
             final ModuleLoader loader = getModuleLoader();
             final Module module = loadModule(moduleName, loader);
@@ -1260,7 +1180,6 @@
             return url.toString();
         }
 
->>>>>>> 516a2fe0
         private Module loadModule(final String name, final ModuleLoader loader) {
             try {
                 final Module module = loader.findLoadedModuleLocal(name);
